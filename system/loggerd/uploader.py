#!/usr/bin/env python3
import bz2
import io
import json
import os
import random
import requests
import threading
import time
import traceback
import datetime
from typing import BinaryIO
from collections.abc import Iterator

from cereal import log
import cereal.messaging as messaging
from openpilot.common.api import Api
from openpilot.common.params import Params
from openpilot.common.realtime import set_core_affinity
from openpilot.system.hardware.hw import Paths
from openpilot.system.loggerd.xattr_cache import getxattr, setxattr
from openpilot.common.swaglog import cloudlog

NetworkType = log.DeviceState.NetworkType
UPLOAD_ATTR_NAME = 'user.upload'
UPLOAD_ATTR_VALUE = b'1'

UPLOAD_QLOG_QCAM_MAX_SIZE = 5 * 1e6  # MB

allow_sleep = bool(os.getenv("UPLOADER_SLEEP", "1"))
force_wifi = os.getenv("FORCEWIFI") is not None
fake_upload = os.getenv("FAKEUPLOAD") is not None


class FakeRequest:
  def __init__(self):
    self.headers = {"Content-Length": "0"}


class FakeResponse:
  def __init__(self):
    self.status_code = 200
    self.request = FakeRequest()


def get_directory_sort(d: str) -> list[str]:
  # ensure old format is sorted sooner
  o = ["0", ] if d.startswith("2024-") else ["1", ]
  return o + [s.rjust(10, '0') for s in d.rsplit('--', 1)]

def listdir_by_creation(d: str) -> list[str]:
  if not os.path.isdir(d):
    return []

  try:
    paths = [f for f in os.listdir(d) if os.path.isdir(os.path.join(d, f))]
    paths = sorted(paths, key=get_directory_sort)
    return paths
  except OSError:
    cloudlog.exception("listdir_by_creation failed")
    return []

def clear_locks(root: str) -> None:
  for logdir in os.listdir(root):
    path = os.path.join(root, logdir)
    try:
      for fname in os.listdir(path):
        if fname.endswith(".lock"):
          os.unlink(os.path.join(path, fname))
    except OSError:
      cloudlog.exception("clear_locks failed")


class Uploader:
  def __init__(self, dongle_id: str, root: str):
    self.dongle_id = dongle_id
    self.api = Api(dongle_id)
    self.root = root

    self.params = Params()

    # stats for last successfully uploaded file
    self.last_filename = ""

    self.immediate_folders = ["crash/", "boot/"]
    self.immediate_priority = {"qlog": 0, "qlog.bz2": 0, "qcamera.ts": 1}

  def list_upload_files(self, metered: bool) -> Iterator[tuple[str, str, str]]:
    r = self.params.get("AthenadRecentlyViewedRoutes", encoding="utf8")
    requested_routes = [] if r is None else r.split(",")

    for logdir in listdir_by_creation(self.root):
      path = os.path.join(self.root, logdir)
      try:
        names = os.listdir(path)
      except OSError:
        continue

      if any(name.endswith(".lock") for name in names):
        continue

      for name in sorted(names, key=lambda n: self.immediate_priority.get(n, 1000)):
        key = os.path.join(logdir, name)
        fn = os.path.join(path, name)
        # skip files already uploaded
        try:
          ctime = os.path.getctime(fn)
          is_uploaded = getxattr(fn, UPLOAD_ATTR_NAME) == UPLOAD_ATTR_VALUE
        except OSError:
          cloudlog.event("uploader_getxattr_failed", key=key, fn=fn)
          # deleter could have deleted, so skip
          continue
        if is_uploaded:
          continue

        # limit uploading on metered connections
        if metered:
          dt = datetime.timedelta(hours=12)
          if logdir in self.immediate_folders and (datetime.datetime.now() - datetime.datetime.fromtimestamp(ctime)) < dt:
            continue

          if name == "qcamera.ts" and not any(logdir.startswith(r.split('|')[-1]) for r in requested_routes):
            continue

        yield name, key, fn

  def next_file_to_upload(self, metered: bool) -> tuple[str, str, str] | None:
    upload_files = list(self.list_upload_files(metered))

    for name, key, fn in upload_files:
      if any(f in fn for f in self.immediate_folders):
        return name, key, fn

    for name, key, fn in upload_files:
      return (name, key, fn)

    return None

<<<<<<< HEAD
  def do_upload(self, key: str, fn: str) -> None:
    try:
      url_resp = self.api.get("v1.4/" + self.dongle_id + "/upload_url/", timeout=10, path=key, access_token=self.api.get_token())
      if url_resp.status_code == 412:
        self.last_resp = url_resp
        return

      url_resp_json = json.loads(url_resp.text)
      url = url_resp_json['url']
      headers = url_resp_json['headers']
      cloudlog.debug("upload_url v1.4 %s %s", url, str(headers))

      if fake_upload or (not fn.endswith('rlog')):
        cloudlog.debug(f"*** WARNING, THIS IS A FAKE UPLOAD TO {url} ***")
        self.last_resp = FakeResponse()

        # delete file to keep as many rlogs as possible
        os.remove(fn)
      else:
        with open(fn, "rb") as f:
          data: BinaryIO
          if key.endswith('.bz2') and not fn.endswith('.bz2'):
            compressed = bz2.compress(f.read())
            data = io.BytesIO(compressed)
          else:
            data = f

          self.last_resp = requests.put(url, data=data, headers=headers, timeout=100)
    except Exception as e:
      self.last_exc = (e, traceback.format_exc())
      raise

  def normal_upload(self, key: str, fn: str) -> Optional[UploadResponse]:
    self.last_resp = None
    self.last_exc = None
=======
  def do_upload(self, key: str, fn: str):
    url_resp = self.api.get("v1.4/" + self.dongle_id + "/upload_url/", timeout=10, path=key, access_token=self.api.get_token())
    if url_resp.status_code == 412:
      return url_resp
>>>>>>> 4558fbd8

    url_resp_json = json.loads(url_resp.text)
    url = url_resp_json['url']
    headers = url_resp_json['headers']
    cloudlog.debug("upload_url v1.4 %s %s", url, str(headers))

    if fake_upload:
      return FakeResponse()

    with open(fn, "rb") as f:
      data: BinaryIO
      if key.endswith('.bz2') and not fn.endswith('.bz2'):
        compressed = bz2.compress(f.read())
        data = io.BytesIO(compressed)
      else:
        data = f

      return requests.put(url, data=data, headers=headers, timeout=10)

  def upload(self, name: str, key: str, fn: str, network_type: int, metered: bool) -> bool:
    try:
      sz = os.path.getsize(fn)
    except OSError:
      cloudlog.exception("upload: getsize failed")
      return False

    cloudlog.event("upload_start", key=key, fn=fn, sz=sz, network_type=network_type, metered=metered)

    if sz == 0:
      # tag files of 0 size as uploaded
      success = True
    elif name in self.immediate_priority and sz > UPLOAD_QLOG_QCAM_MAX_SIZE and False:
      cloudlog.event("uploader_too_large", key=key, fn=fn, sz=sz)
      success = True
    else:
      start_time = time.monotonic()

      stat = None
      last_exc = None
      try:
        stat = self.do_upload(key, fn)
      except Exception as e:
        last_exc = (e, traceback.format_exc())

      if stat is not None and stat.status_code in (200, 201, 401, 403, 412):
        self.last_filename = fn
        dt = time.monotonic() - start_time
        if stat.status_code == 412:
          cloudlog.event("upload_ignored", key=key, fn=fn, sz=sz, network_type=network_type, metered=metered)
        else:
          content_length = int(stat.request.headers.get("Content-Length", 0))
          speed = (content_length / 1e6) / dt
          cloudlog.event("upload_success", key=key, fn=fn, sz=sz, content_length=content_length,
                         network_type=network_type, metered=metered, speed=speed)
        success = True
      else:
        success = False
        cloudlog.event("upload_failed", stat=stat, exc=last_exc, key=key, fn=fn, sz=sz, network_type=network_type, metered=metered)

    if success:
      # tag file as uploaded
      try:
        setxattr(fn, UPLOAD_ATTR_NAME, UPLOAD_ATTR_VALUE)
      except OSError:
        cloudlog.event("uploader_setxattr_failed", exc=last_exc, key=key, fn=fn, sz=sz)

    return success


  def step(self, network_type: int, metered: bool) -> bool | None:
    d = self.next_file_to_upload(metered)
    if d is None:
      return None

    name, key, fn = d

    # qlogs and bootlogs need to be compressed before uploading
    if key.endswith(('qlog', 'rlog')) or (key.startswith('boot/') and not key.endswith('.bz2')):
      key += ".bz2"

    return self.upload(name, key, fn, network_type, metered)


def main(exit_event: threading.Event = None) -> None:
  if exit_event is None:
    exit_event = threading.Event()

  try:
    set_core_affinity([0, 1, 2, 3])
  except Exception:
    cloudlog.exception("failed to set core affinity")

  clear_locks(Paths.log_root())

  params = Params()
  dongle_id = params.get("DongleId", encoding='utf8')

  if dongle_id is None:
    cloudlog.info("uploader missing dongle_id")
    raise Exception("uploader can't start without dongle id")

  sm = messaging.SubMaster(['deviceState'])
  uploader = Uploader(dongle_id, Paths.log_root())

  backoff = 0.1
  while not exit_event.is_set():
    sm.update(0)
    offroad = params.get_bool("IsOffroad")
    network_type = sm['deviceState'].networkType if not force_wifi else NetworkType.wifi
    if network_type == NetworkType.none:
      if allow_sleep:
        time.sleep(60 if offroad else 5)
      continue

<<<<<<< HEAD
    d = uploader.next_file_to_upload()
    if d is None:  # Nothing to upload
      if allow_sleep:
        time.sleep(60 if offroad else 5)
      continue

    name, key, fn = d

    # qlogs and bootlogs need to be compressed before uploading
    #if key.endswith(('qlog', 'rlog')) or (key.startswith('boot/') and not key.endswith('.bz2')):
    #  key += ".bz2"

    success = uploader.upload(name, key, fn, sm['deviceState'].networkType.raw, sm['deviceState'].networkMetered)
    if success:
=======
    success = uploader.step(sm['deviceState'].networkType.raw, sm['deviceState'].networkMetered)
    if success is None:
      backoff = 60 if offroad else 5
    elif success:
>>>>>>> 4558fbd8
      backoff = 0.1
    else:
      cloudlog.info("upload backoff %r", backoff)
      backoff = min(backoff*2, 120)
    if allow_sleep:
      time.sleep(backoff + random.uniform(0, backoff))


if __name__ == "__main__":
  main()<|MERGE_RESOLUTION|>--- conflicted
+++ resolved
@@ -136,55 +136,19 @@
 
     return None
 
-<<<<<<< HEAD
-  def do_upload(self, key: str, fn: str) -> None:
-    try:
-      url_resp = self.api.get("v1.4/" + self.dongle_id + "/upload_url/", timeout=10, path=key, access_token=self.api.get_token())
-      if url_resp.status_code == 412:
-        self.last_resp = url_resp
-        return
-
-      url_resp_json = json.loads(url_resp.text)
-      url = url_resp_json['url']
-      headers = url_resp_json['headers']
-      cloudlog.debug("upload_url v1.4 %s %s", url, str(headers))
-
-      if fake_upload or (not fn.endswith('rlog')):
-        cloudlog.debug(f"*** WARNING, THIS IS A FAKE UPLOAD TO {url} ***")
-        self.last_resp = FakeResponse()
-
-        # delete file to keep as many rlogs as possible
-        os.remove(fn)
-      else:
-        with open(fn, "rb") as f:
-          data: BinaryIO
-          if key.endswith('.bz2') and not fn.endswith('.bz2'):
-            compressed = bz2.compress(f.read())
-            data = io.BytesIO(compressed)
-          else:
-            data = f
-
-          self.last_resp = requests.put(url, data=data, headers=headers, timeout=100)
-    except Exception as e:
-      self.last_exc = (e, traceback.format_exc())
-      raise
-
-  def normal_upload(self, key: str, fn: str) -> Optional[UploadResponse]:
-    self.last_resp = None
-    self.last_exc = None
-=======
   def do_upload(self, key: str, fn: str):
     url_resp = self.api.get("v1.4/" + self.dongle_id + "/upload_url/", timeout=10, path=key, access_token=self.api.get_token())
     if url_resp.status_code == 412:
       return url_resp
->>>>>>> 4558fbd8
 
     url_resp_json = json.loads(url_resp.text)
     url = url_resp_json['url']
     headers = url_resp_json['headers']
     cloudlog.debug("upload_url v1.4 %s %s", url, str(headers))
 
-    if fake_upload:
+    if fake_upload or (not fn.endswith('rlog')):
+      # delete file to keep as many rlogs as possible
+      os.remove(fn)
       return FakeResponse()
 
     with open(fn, "rb") as f:
@@ -209,9 +173,9 @@
     if sz == 0:
       # tag files of 0 size as uploaded
       success = True
-    elif name in self.immediate_priority and sz > UPLOAD_QLOG_QCAM_MAX_SIZE and False:
-      cloudlog.event("uploader_too_large", key=key, fn=fn, sz=sz)
-      success = True
+    # elif name in self.immediate_priority and sz > UPLOAD_QLOG_QCAM_MAX_SIZE:
+    #   cloudlog.event("uploader_too_large", key=key, fn=fn, sz=sz)
+    #   success = True
     else:
       start_time = time.monotonic()
 
@@ -292,27 +256,10 @@
         time.sleep(60 if offroad else 5)
       continue
 
-<<<<<<< HEAD
-    d = uploader.next_file_to_upload()
-    if d is None:  # Nothing to upload
-      if allow_sleep:
-        time.sleep(60 if offroad else 5)
-      continue
-
-    name, key, fn = d
-
-    # qlogs and bootlogs need to be compressed before uploading
-    #if key.endswith(('qlog', 'rlog')) or (key.startswith('boot/') and not key.endswith('.bz2')):
-    #  key += ".bz2"
-
-    success = uploader.upload(name, key, fn, sm['deviceState'].networkType.raw, sm['deviceState'].networkMetered)
-    if success:
-=======
     success = uploader.step(sm['deviceState'].networkType.raw, sm['deviceState'].networkMetered)
     if success is None:
       backoff = 60 if offroad else 5
     elif success:
->>>>>>> 4558fbd8
       backoff = 0.1
     else:
       cloudlog.info("upload backoff %r", backoff)
