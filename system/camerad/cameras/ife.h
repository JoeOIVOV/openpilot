--- conflicted
+++ resolved
@@ -104,12 +104,7 @@
   return dst - start;
 }
 
-
-<<<<<<< HEAD
-int build_initial_config(uint8_t *dst, const SensorInfo *s, std::vector<uint32_t> &patches, uint32_t out_width, uint32_t out_height) {
-=======
-int build_initial_config(uint8_t *dst, const CameraConfig cam, const SensorInfo *s, std::vector<uint32_t> &patches) {
->>>>>>> db4b923b
+int build_initial_config(uint8_t *dst, const CameraConfig cam, const SensorInfo *s, std::vector<uint32_t> &patches, uint32_t out_width, uint32_t out_height) {
   uint8_t *start = dst;
 
   // start with the every frame config
