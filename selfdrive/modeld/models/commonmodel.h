#pragma once

#include <cfloat>
#include <cstdlib>

#include <memory>

#define CL_USE_DEPRECATED_OPENCL_1_2_APIS
#ifdef __APPLE__
#include <OpenCL/cl.h>
#else
#include <CL/cl.h>
#endif

#include "common/mat.h"
#include "selfdrive/modeld/transforms/loadyuv.h"
#include "selfdrive/modeld/transforms/transform.h"

class ModelFrame {
public:
  ModelFrame(cl_device_id device_id, cl_context context);
  ~ModelFrame();
  uint8_t* prepare(cl_mem yuv_cl, int width, int height, int frame_stride, int frame_uv_offset, const mat3& transform, cl_mem *output);

  const int MODEL_WIDTH = 512;
  const int MODEL_HEIGHT = 256;
  const int MODEL_FRAME_SIZE = MODEL_WIDTH * MODEL_HEIGHT * 3 / 2;
  const int buf_size = MODEL_FRAME_SIZE * 2;
  const size_t frame_size_bytes = MODEL_FRAME_SIZE * sizeof(uint8_t);

private:
  Transform transform;
  LoadYUVState loadyuv;
  cl_command_queue q;
<<<<<<< HEAD
  cl_mem y_cl, u_cl, v_cl, net_input_cl;
  std::unique_ptr<float[]> input_frames;
};

class MonitoringModelFrame {
public:
  MonitoringModelFrame(cl_device_id device_id, cl_context context);
  ~MonitoringModelFrame();
  uint8_t* prepare(cl_mem yuv_cl, int width, int height, int frame_stride, int frame_uv_offset, const mat3& transform);

  const int MODEL_WIDTH = 1440;
  const int MODEL_HEIGHT = 960;
  const int MODEL_FRAME_SIZE = MODEL_WIDTH * MODEL_HEIGHT;

private:
  Transform transform;
  cl_command_queue q;
  cl_mem y_cl, u_cl, v_cl;
  std::unique_ptr<uint8_t[]> input_frame;
=======
  cl_mem y_cl, u_cl, v_cl, img_buffer_20hz_cl, last_img_cl;
  cl_buffer_region region;
  std::unique_ptr<uint8_t[]> input_frames;
>>>>>>> 6aebec7b
};<|MERGE_RESOLUTION|>--- conflicted
+++ resolved
@@ -32,9 +32,9 @@
   Transform transform;
   LoadYUVState loadyuv;
   cl_command_queue q;
-<<<<<<< HEAD
-  cl_mem y_cl, u_cl, v_cl, net_input_cl;
-  std::unique_ptr<float[]> input_frames;
+  cl_mem y_cl, u_cl, v_cl, img_buffer_20hz_cl, last_img_cl;
+  cl_buffer_region region;
+  std::unique_ptr<uint8_t[]> input_frames;
 };
 
 class MonitoringModelFrame {
@@ -52,9 +52,4 @@
   cl_command_queue q;
   cl_mem y_cl, u_cl, v_cl;
   std::unique_ptr<uint8_t[]> input_frame;
-=======
-  cl_mem y_cl, u_cl, v_cl, img_buffer_20hz_cl, last_img_cl;
-  cl_buffer_region region;
-  std::unique_ptr<uint8_t[]> input_frames;
->>>>>>> 6aebec7b
 };